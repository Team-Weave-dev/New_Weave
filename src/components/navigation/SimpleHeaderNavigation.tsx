--- conflicted
+++ resolved
@@ -42,9 +42,6 @@
   },
 ];
 
-// 개발자 전용 관리자 메뉴 (제거됨)
-// const adminNavItems: NavItem[] = [];
-
 export default function SimpleHeaderNavigation() {
   const pathname = usePathname();
   const router = useRouter();
@@ -66,67 +63,9 @@
 
   // Mock 데이터로 대체 - Supabase 연결 제거
   useEffect(() => {
-<<<<<<< HEAD
-    const supabase = createClient();
-    
-    // Mock 모드에서는 supabase가 null일 수 있음
-    if (!supabase) {
-      console.log('Mock mode - skipping auth check');
-      setIsLoading(false);
-      return;
-    }
-    
-    const getUser = async () => {
-      setIsLoading(true);
-      
-      try {
-        const { data: { session }, error } = await supabase.auth.getSession();
-        
-        if (error) {
-          console.error('Session error:', error);
-          router.push('/login');
-          return;
-        }
-        
-        if (!session || !session.user) {
-          console.log('No session found, redirecting to login');
-          router.push('/login');
-          return;
-        }
-        
-        setUser(session.user);
-        setIsLoading(false);
-      } catch (err) {
-        console.error('Auth check error:', err);
-        router.push('/login');
-      }
-    };
-    
-    getUser();
-    
-    // Auth 상태 변경 리스너 (Mock 모드가 아닐 때만)
-    if (!supabase) return;
-    
-    const { data: { subscription } } = supabase.auth.onAuthStateChange((event, session) => {
-      console.log('Auth state changed:', event, session?.user?.email);
-      
-      if (event === 'SIGNED_OUT' || !session) {
-        setUser(null);
-        router.push('/login');
-      } else if (session?.user) {
-        setUser(session.user);
-      }
-    });
-    
-    return () => {
-      subscription.unsubscribe();
-    };
-  }, [router]);
-=======
     // 개발 중에는 인증 체크 없음
     console.log('Using mock user data');
   }, []);
->>>>>>> 3e08a7ce
 
   // 모바일 메뉴 토글 시 스크롤 방지
   useEffect(() => {
@@ -272,16 +211,8 @@
 
               {/* Mobile Logout Button */}
               <button
-<<<<<<< HEAD
-                onClick={async () => {
-                  const supabase = createClient();
-                  if (supabase) {
-                    await supabase.auth.signOut();
-                  }
-=======
                 onClick={() => {
                   // Mock 로그아웃
->>>>>>> 3e08a7ce
                   localStorage.clear();
                   sessionStorage.clear();
                   router.push('/home');
