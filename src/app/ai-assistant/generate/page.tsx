--- conflicted
+++ resolved
@@ -1,42 +1,11 @@
 'use client';
 
-import React, { useState, useEffect } from 'react';
-import { useRouter } from 'next/navigation';
+import React, { useState } from 'react';
 import AppLayout from '@/components/layout/AppLayout';
 import { Card } from '@/components/ui/Card';
+import Button from '@/components/ui/Button';
+import Input from '@/components/ui/Input';
 import Typography from '@/components/ui/Typography';
-<<<<<<< HEAD
-import Button from '@/components/ui/Button';
-import Badge from '@/components/ui/Badge';
-import { 
-  FileText, 
-  ArrowLeft, 
-  ArrowRight,
-  Upload, 
-  Sparkles,
-  User as UserIcon,
-  Building2,
-  Folder,
-  FileText as DocIcon,
-  Layout,
-  Check,
-  ChevronRight
-} from 'lucide-react';
-import DocumentGeneratorV2 from '@/components/ai-assistant/DocumentGeneratorV2';
-import DocumentTemplateSelector from '@/components/ai-assistant/DocumentTemplateSelector';
-import ClientSelector from '@/components/ai-assistant/workflow/ClientSelector';
-import ProjectSelector from '@/components/ai-assistant/workflow/ProjectSelector';
-import DocumentTypeSelector from '@/components/ai-assistant/workflow/DocumentTypeSelector';
-import { DocumentTemplate } from '@/templates/document-templates';
-import { 
-  User,
-  Client,
-  Project,
-  DocumentType,
-  DocumentWorkflow,
-  WorkflowStep 
-} from '@/types/document-workflow';
-=======
 import { FileText, Download, Copy, Wand2, BrainCircuit } from 'lucide-react';
 
 interface DocumentTemplate {
@@ -72,316 +41,207 @@
     category: '보고'
   }
 ];
->>>>>>> df012376
 
 export default function DocumentGeneratePage() {
-  const router = useRouter();
-  
-  // 워크플로우 상태
-  const [workflow, setWorkflow] = useState<DocumentWorkflow>({
-    currentStep: 1,
-    user: {
-      id: 'user-1',
-      name: '김철수',
-      email: 'kim@techstart.co.kr',
-      company: '주식회사 테크스타트',
-      department: '개발팀'
-    }, // 자동 설정 (실제로는 로그인 정보에서 가져옴)
-    client: null,
-    project: null,
-    documentType: null,
-    templateId: null,
-    steps: [
-      { id: 1, title: '사용자 정보', completed: true },
-      { id: 2, title: '클라이언트 선택', completed: false },
-      { id: 3, title: '프로젝트 선택', completed: false },
-      { id: 4, title: '문서 종류', completed: false },
-      { id: 5, title: '템플릿 선택', completed: false },
-      { id: 6, title: '문서 생성', completed: false }
-    ]
+  const [selectedTemplate, setSelectedTemplate] = useState<DocumentTemplate | null>(null);
+  const [generatedContent, setGeneratedContent] = useState('');
+  const [isGenerating, setIsGenerating] = useState(false);
+  const [formData, setFormData] = useState({
+    client: '',
+    project: '',
+    amount: '',
+    description: ''
   });
 
-  // 단계별 핸들러
-  const handleClientSelect = (client: Client) => {
-    setWorkflow(prev => ({
-      ...prev,
-      client,
-      currentStep: 3,
-      steps: prev.steps.map(step => 
-        step.id === 2 ? { ...step, completed: true } : step
-      )
-    }));
+  const handleGenerate = async () => {
+    if (!selectedTemplate) return;
+
+    setIsGenerating(true);
+    
+    // 모의 문서 생성
+    setTimeout(() => {
+      const mockContent = `
+# ${selectedTemplate.name}
+
+## 기본 정보
+- 클라이언트: ${formData.client || '[클라이언트명]'}
+- 프로젝트: ${formData.project || '[프로젝트명]'}
+- 금액: ${formData.amount || '[금액]'}원
+
+## 상세 내용
+${formData.description || '[상세 내용]'}
+
+## 조건
+1. 계약 기간: [계약 기간]
+2. 납기일: [납기일]
+3. 결제 조건: [결제 조건]
+
+---
+본 문서는 AI에 의해 생성된 초안입니다. 실제 사용 전 검토가 필요합니다.
+      `.trim();
+      
+      setGeneratedContent(mockContent);
+      setIsGenerating(false);
+    }, 2000);
   };
 
-  const handleProjectSelect = (project: Project) => {
-    setWorkflow(prev => ({
-      ...prev,
-      project,
-      currentStep: 4,
-      steps: prev.steps.map(step => 
-        step.id === 3 ? { ...step, completed: true } : step
-      )
-    }));
-  };
-
-  const handleDocumentTypeSelect = (documentType: DocumentType) => {
-    setWorkflow(prev => ({
-      ...prev,
-      documentType,
-      currentStep: 5,
-      steps: prev.steps.map(step => 
-        step.id === 4 ? { ...step, completed: true } : step
-      )
-    }));
-  };
-
-  const handleTemplateSelect = (templateId: string) => {
-    setWorkflow(prev => ({
-      ...prev,
-      templateId,
-      currentStep: 6,
-      steps: prev.steps.map(step => 
-        step.id === 5 ? { ...step, completed: true } : step
-      )
-    }));
-  };
-
-  // 이전 단계로
-  const goToPreviousStep = () => {
-    if (workflow.currentStep > 2) {
-      setWorkflow(prev => ({
-        ...prev,
-        currentStep: prev.currentStep - 1
-      }));
-    }
-  };
-
-  // 특정 단계로 이동
-  const goToStep = (stepId: number) => {
-    // 완료된 단계나 다음 단계로만 이동 가능
-    const step = workflow.steps.find(s => s.id === stepId);
-    if (step && (step.completed || stepId === workflow.currentStep + 1)) {
-      setWorkflow(prev => ({
-        ...prev,
-        currentStep: stepId
-      }));
-    }
-  };
-
-  // 문서 내보내기 핸들러
-  const handleExport = (document: string, format: string) => {
-    console.log('문서 내보내기:', {
-      format,
-      documentLength: document.length
-    });
-    // PDF, DOCX 등은 서버 API 호출 필요
-    // 추후 구현
-  };
-
-  // 에러 핸들러
-  const handleError = (error: Error) => {
-    console.error('문서 생성 오류:', error);
-    // 에러 토스트 표시 등
-  };
-  
-  // 이전 단계로 돌아가기 (문서 생성 단계에서)
-  const handleBackFromGenerator = () => {
-    setWorkflow(prev => ({
-      ...prev,
-      currentStep: 5
-    }));
+  const handleCopy = () => {
+    navigator.clipboard.writeText(generatedContent);
   };
 
   return (
     <AppLayout>
-      <div className="bg-bg-primary min-h-screen">
-        <div className="max-w-7xl mx-auto p-6">
+      <div className="bg-bg-primary p-6">
+        <div className="max-w-6xl mx-auto">
           {/* 헤더 */}
           <div className="mb-8">
-<<<<<<< HEAD
-            <div className="flex items-center justify-between">
-              <div>
-                <Typography variant="h2" className="text-2xl mb-1 flex items-center">
-                  문서 생성
-                  <Badge variant="primary" className="ml-3 flex items-center gap-1">
-                    <Sparkles className="w-3 h-3" />
-                    <span>AI 지원</span>
-                  </Badge>
-                </Typography>
-=======
             <div className="flex items-center gap-3 mb-4">
               <div className="p-3 bg-weave-primary-light rounded-lg">
                 <BrainCircuit className="w-6 h-6 text-weave-primary" />
               </div>
               <div>
                 <Typography variant="h2" className="text-2xl mb-1 text-txt-primary">문서 생성</Typography>
->>>>>>> df012376
                 <Typography variant="body1" className="text-txt-secondary">
-                  단계별로 진행하여 맞춤형 문서를 생성하세요
+                  AI로 계약서, 제안서 등 업무 문서를 자동 생성하세요
                 </Typography>
-              </div>
-              <div className="flex space-x-3">
-                <Button 
-                  variant="ghost"
-                  onClick={() => router.push('/ai-assistant')}
-                  className="flex items-center space-x-2"
-                >
-                  <ArrowLeft className="w-4 h-4" />
-                  <span>AI Assistant로</span>
-                </Button>
               </div>
             </div>
           </div>
 
-          {/* 워크플로우 스텝 인디케이터 */}
-          <Card className="bg-white rounded-lg border border-border-light p-6 mb-6">
-            <div className="flex items-center justify-between">
-              {workflow.steps.map((step, index) => (
-                <div key={step.id} className="flex items-center">
-                  <button
-                    onClick={() => goToStep(step.id)}
-                    disabled={!step.completed && step.id !== workflow.currentStep}
-                    className={`flex items-center gap-2 px-4 py-2 rounded-lg transition-all ${
-                      workflow.currentStep === step.id
-                        ? 'bg-weave-primary text-white'
-                        : step.completed
-                        ? 'bg-green-50 text-green-700 cursor-pointer hover:bg-green-100'
-                        : 'bg-gray-50 text-gray-400 cursor-not-allowed'
-                    }`}
-                  >
-                    <div className={`w-6 h-6 rounded-full flex items-center justify-center ${
-                      workflow.currentStep === step.id
-                        ? 'bg-white/20'
-                        : step.completed
-                        ? 'bg-green-500 text-white'
-                        : 'bg-gray-200'
-                    }`}>
-                      {step.completed ? (
-                        <Check className="w-3 h-3" />
+          <div className="grid grid-cols-1 lg:grid-cols-2 gap-6">
+            {/* 템플릿 선택 및 입력 */}
+            <div className="space-y-6">
+              {/* 템플릿 선택 */}
+              <Card className="p-6">
+                <Typography variant="h3" className="mb-4">문서 템플릿</Typography>
+                <div className="grid grid-cols-1 gap-3">
+                  {documentTemplates.map((template) => (
+                    <button
+                      key={template.id}
+                      onClick={() => setSelectedTemplate(template)}
+                      className={`p-4 text-left rounded-lg border transition-colors ${
+                        selectedTemplate?.id === template.id
+                          ? 'border-weave-primary bg-weave-primary-light/20'
+                          : 'border-border-light hover:bg-bg-secondary'
+                      }`}
+                    >
+                      <Typography variant="h4" className="mb-1">{template.name}</Typography>
+                      <Typography variant="body2" className="text-txt-secondary">
+                        {template.description}
+                      </Typography>
+                      <span className="inline-block mt-2 px-2 py-1 text-xs bg-gray-100 text-gray-700 rounded">
+                        {template.category}
+                      </span>
+                    </button>
+                  ))}
+                </div>
+              </Card>
+
+              {/* 입력 폼 */}
+              {selectedTemplate && (
+                <Card className="p-6">
+                  <Typography variant="h3" className="mb-4">문서 정보</Typography>
+                  <div className="space-y-4">
+                    <div>
+                      <label className="block text-sm font-medium text-txt-primary mb-2">
+                        클라이언트명
+                      </label>
+                      <Input
+                        value={formData.client}
+                        onChange={(e) => setFormData(prev => ({ ...prev, client: e.target.value }))}
+                        placeholder="클라이언트명을 입력하세요"
+                      />
+                    </div>
+                    <div>
+                      <label className="block text-sm font-medium text-txt-primary mb-2">
+                        프로젝트명
+                      </label>
+                      <Input
+                        value={formData.project}
+                        onChange={(e) => setFormData(prev => ({ ...prev, project: e.target.value }))}
+                        placeholder="프로젝트명을 입력하세요"
+                      />
+                    </div>
+                    <div>
+                      <label className="block text-sm font-medium text-txt-primary mb-2">
+                        금액
+                      </label>
+                      <Input
+                        value={formData.amount}
+                        onChange={(e) => setFormData(prev => ({ ...prev, amount: e.target.value }))}
+                        placeholder="금액을 입력하세요"
+                        type="number"
+                      />
+                    </div>
+                    <div>
+                      <label className="block text-sm font-medium text-txt-primary mb-2">
+                        상세 설명
+                      </label>
+                      <textarea
+                        value={formData.description}
+                        onChange={(e) => setFormData(prev => ({ ...prev, description: e.target.value }))}
+                        placeholder="프로젝트나 업무에 대한 상세 설명을 입력하세요"
+                        className="w-full px-3 py-2 border border-border-light rounded-lg focus:ring-2 focus:ring-weave-primary focus:border-transparent resize-none"
+                        rows={4}
+                      />
+                    </div>
+                    <Button
+                      onClick={handleGenerate}
+                      disabled={isGenerating}
+                      className="w-full flex items-center gap-2"
+                    >
+                      {isGenerating ? (
+                        <>
+                          <div className="w-4 h-4 border-2 border-white border-t-transparent rounded-full animate-spin" />
+                          생성 중...
+                        </>
                       ) : (
-                        <span className="text-xs font-semibold">{step.id}</span>
+                        <>
+                          <Wand2 className="w-4 h-4" />
+                          문서 생성
+                        </>
                       )}
-                    </div>
-                    <span className="font-medium hidden md:inline">{step.title}</span>
-                  </button>
-                  {index < workflow.steps.length - 1 && (
-                    <ChevronRight className="w-4 h-4 mx-2 text-gray-400" />
+                    </Button>
+                  </div>
+                </Card>
+              )}
+            </div>
+
+            {/* 생성된 문서 */}
+            <div>
+              <Card className="p-6 h-full">
+                <div className="flex items-center justify-between mb-4">
+                  <Typography variant="h3">생성된 문서</Typography>
+                  {generatedContent && (
+                    <div className="flex gap-2">
+                      <Button variant="outline" size="sm" onClick={handleCopy}>
+                        <Copy className="w-4 h-4" />
+                      </Button>
+                      <Button variant="outline" size="sm">
+                        <Download className="w-4 h-4" />
+                      </Button>
+                    </div>
                   )}
                 </div>
-              ))}
+                
+                {generatedContent ? (
+                  <div className="bg-bg-secondary p-4 rounded-lg">
+                    <pre className="whitespace-pre-wrap text-sm text-txt-primary font-mono">
+                      {generatedContent}
+                    </pre>
+                  </div>
+                ) : (
+                  <div className="flex flex-col items-center justify-center h-64 text-center">
+                    <FileText className="w-12 h-12 text-txt-tertiary mb-4" />
+                    <Typography variant="h4" className="mb-2">문서를 생성해보세요</Typography>
+                    <Typography variant="body2" className="text-txt-secondary">
+                      왼쪽에서 템플릿을 선택하고 정보를 입력한 후 문서를 생성하세요
+                    </Typography>
+                  </div>
+                )}
+              </Card>
             </div>
-          </Card>
-
-          {/* 현재 단계 정보 표시 */}
-          {workflow.currentStep === 1 && (
-            <Card className="bg-gradient-to-r from-blue-50 to-indigo-50 border border-blue-200/50 p-6 mb-6">
-              <div className="flex items-start gap-4">
-                <div className="p-3 bg-white/80 backdrop-blur rounded-lg shadow-sm">
-                  <UserIcon className="w-6 h-6 text-weave-primary" />
-                </div>
-                <div className="flex-1">
-                  <Typography variant="h3" className="text-lg font-semibold text-txt-primary mb-2">
-                    사용자 정보 (자동 설정)
-                  </Typography>
-                  <div className="grid grid-cols-1 md:grid-cols-2 gap-3">
-                    <div>
-                      <Typography variant="body2" className="text-txt-tertiary">이름</Typography>
-                      <Typography variant="body1" className="font-medium">{workflow.user?.name}</Typography>
-                    </div>
-                    <div>
-                      <Typography variant="body2" className="text-txt-tertiary">이메일</Typography>
-                      <Typography variant="body1" className="font-medium">{workflow.user?.email}</Typography>
-                    </div>
-                    <div>
-                      <Typography variant="body2" className="text-txt-tertiary">회사</Typography>
-                      <Typography variant="body1" className="font-medium">{workflow.user?.company}</Typography>
-                    </div>
-                    <div>
-                      <Typography variant="body2" className="text-txt-tertiary">부서</Typography>
-                      <Typography variant="body1" className="font-medium">{workflow.user?.department}</Typography>
-                    </div>
-                  </div>
-                  <Button
-                    variant="primary"
-                    className="mt-4"
-                    onClick={() => setWorkflow(prev => ({ ...prev, currentStep: 2 }))}
-                  >
-                    다음 단계로
-                    <ArrowRight className="w-4 h-4 ml-2" />
-                  </Button>
-                </div>
-              </div>
-            </Card>
-          )}
-
-          {/* 단계별 컴포넌트 렌더링 */}
-          {workflow.currentStep === 2 && (
-            <ClientSelector
-              onSelectClient={handleClientSelect}
-              selectedClient={workflow.client}
-            />
-          )}
-
-          {workflow.currentStep === 3 && workflow.client && (
-            <ProjectSelector
-              client={workflow.client}
-              onSelectProject={handleProjectSelect}
-              selectedProject={workflow.project}
-            />
-          )}
-
-          {workflow.currentStep === 4 && (
-            <DocumentTypeSelector
-              onSelectType={handleDocumentTypeSelect}
-              selectedType={workflow.documentType}
-              projectType={workflow.project?.type}
-            />
-          )}
-
-          {workflow.currentStep === 5 && (
-            <DocumentTemplateSelector
-              onSelectTemplate={handleTemplateSelect}
-              documentType={workflow.documentType}
-            />
-          )}
-
-          {workflow.currentStep === 6 && workflow.templateId && (
-            <DocumentGeneratorV2
-              workflow={workflow}
-              onBack={handleBackFromGenerator}
-              onExport={handleExport}
-              onError={handleError}
-            />
-          )}
-
-          {/* 네비게이션 버튼 */}
-          {workflow.currentStep > 1 && workflow.currentStep < 6 && (
-            <div className="flex justify-between mt-6">
-              <Button
-                variant="outline"
-                onClick={goToPreviousStep}
-                className="flex items-center gap-2"
-              >
-                <ArrowLeft className="w-4 h-4" />
-                이전 단계
-              </Button>
-              
-              {/* 선택 완료 후 다음 버튼 표시 */}
-              {((workflow.currentStep === 2 && workflow.client) ||
-                (workflow.currentStep === 3 && workflow.project) ||
-                (workflow.currentStep === 4 && workflow.documentType) ||
-                (workflow.currentStep === 5 && workflow.templateId)) && (
-                <Button
-                  variant="primary"
-                  onClick={() => goToStep(workflow.currentStep + 1)}
-                  className="flex items-center gap-2"
-                >
-                  다음 단계
-                  <ArrowRight className="w-4 h-4" />
-                </Button>
-              )}
-            </div>
-          )}
+          </div>
         </div>
       </div>
     </AppLayout>
