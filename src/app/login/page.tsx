'use client'

// 동적 렌더링 강제 - Static Generation 방지
export const dynamic = 'force-dynamic';

import { useState, Suspense } from 'react'
import { useRouter, useSearchParams } from 'next/navigation'
import Link from 'next/link'
import { createClient } from '@/lib/supabase/client'
import { Card } from '@/components/ui/Card'
import Button from '@/components/ui/Button'
import Input from '@/components/ui/Input'
import Typography from '@/components/ui/Typography'
import { LogIn, Mail, Lock, AlertCircle, Loader2 } from 'lucide-react'

function LoginForm() {
  const router = useRouter()
  const searchParams = useSearchParams()
  const redirect = searchParams.get('redirectTo') || '/dashboard'
  
  const [email, setEmail] = useState('')
  const [password, setPassword] = useState('')
  const [error, setError] = useState<string | null>(null)
  const [loading, setLoading] = useState(false)
  
  const supabase = createClient()

  const handleLogin = async (e: React.FormEvent) => {
    e.preventDefault()
    setError(null)
    setLoading(true)

    try {
<<<<<<< HEAD
      if (!supabase) {
        throw new Error('Supabase client not initialized');
      }
      
=======
      // Mock 로그인 처리 (개발용)
      if (email === 'test@example.com' && password === 'test123456') {
        // Mock 사용자 세션 생성
        localStorage.setItem('mock_user', JSON.stringify({
          id: 'mock-user-id',
          email: 'test@example.com',
          name: '테스트 사용자',
          role: 'admin'
        }))
        
        // 로그인 성공 - 약간의 지연 후 리다이렉트
        setTimeout(() => {
          router.push(redirect)
        }, 500)
        return
      }
      
      // Supabase 로그인 시도 (실제 환경용)
>>>>>>> 3e08a7ce
      const { data, error } = await supabase.auth.signInWithPassword({
        email,
        password,
      })

      if (error) {
        if (error.message.includes('Invalid login credentials')) {
          setError('이메일 또는 비밀번호가 올바르지 않습니다.')
        } else if (error.message.includes('Email not confirmed')) {
          setError('이메일 인증이 필요합니다. 메일을 확인해주세요.')
        } else {
          setError(error.message)
        }
        return
      }

      // 로그인 성공
      router.push(redirect)
    } catch (err) {
      console.error('Login error:', err)
      setError('로그인 중 오류가 발생했습니다.')
    } finally {
      setLoading(false)
    }
  }

  const handleGoogleLogin = async () => {
    setError(null)
    setLoading(true)

    try {
      if (!supabase) {
        throw new Error('Supabase client not initialized');
      }
      
      const { error } = await supabase.auth.signInWithOAuth({
        provider: 'google',
        options: {
          redirectTo: `${window.location.origin}/auth/callback?redirectTo=${redirect}`,
        },
      })

      if (error) {
        setError(error.message)
      }
    } catch (err) {
      console.error('Google login error:', err)
      setError('Google 로그인 중 오류가 발생했습니다.')
    } finally {
      setLoading(false)
    }
  }

  return (
    <div className="min-h-screen bg-gradient-to-br from-bg-primary to-bg-secondary flex items-center justify-center p-4">
      <div className="w-full max-w-md">
        {/* 로고 영역 */}
        <div className="text-center mb-8">
          <div className="inline-flex items-center justify-center w-16 h-16 bg-weave-primary rounded-full mb-4">
            <LogIn className="w-8 h-8 text-white" />
          </div>
          <Typography variant="h1" className="text-3xl font-bold text-txt-primary mb-2">
            WEAVE 로그인
          </Typography>
          <Typography variant="body1" className="text-txt-secondary">
            비즈니스 관리 플랫폼에 오신 것을 환영합니다
          </Typography>
        </div>

        <Card className="p-8">
          <form onSubmit={handleLogin} className="space-y-6">
            {/* 에러 메시지 */}
            {error && (
              <div className="p-3 bg-red-50 border border-red-200 rounded-lg flex items-start gap-2">
                <AlertCircle className="w-5 h-5 text-red-600 flex-shrink-0 mt-0.5" />
                <Typography variant="body2" className="text-red-600">
                  {error}
                </Typography>
              </div>
            )}

            {/* 이메일 입력 */}
            <div>
              <label htmlFor="email" className="block text-sm font-medium text-txt-secondary mb-2">
                이메일
              </label>
              <div className="relative">
                <Mail className="absolute left-3 top-1/2 transform -translate-y-1/2 w-5 h-5 text-txt-tertiary" />
                <Input
                  id="email"
                  type="email"
                  value={email}
                  onChange={(e) => setEmail(e.target.value)}
                  placeholder="your@email.com"
                  className="pl-10"
                  required
                  disabled={loading}
                />
              </div>
            </div>

            {/* 비밀번호 입력 */}
            <div>
              <label htmlFor="password" className="block text-sm font-medium text-txt-secondary mb-2">
                비밀번호
              </label>
              <div className="relative">
                <Lock className="absolute left-3 top-1/2 transform -translate-y-1/2 w-5 h-5 text-txt-tertiary" />
                <Input
                  id="password"
                  type="password"
                  value={password}
                  onChange={(e) => setPassword(e.target.value)}
                  placeholder="••••••••"
                  className="pl-10"
                  required
                  disabled={loading}
                />
              </div>
            </div>

            {/* 비밀번호 찾기 링크 */}
            <div className="flex items-center justify-between">
              <Link
                href="/forgot-password"
                className="text-sm text-weave-primary hover:text-weave-primary-dark"
              >
                비밀번호를 잊으셨나요?
              </Link>
            </div>

            {/* 로그인 버튼 */}
            <Button
              type="submit"
              variant="primary"
              className="w-full"
              disabled={loading || !email || !password}
            >
              {loading ? (
                <>
                  <Loader2 className="w-4 h-4 mr-2 animate-spin" />
                  로그인 중...
                </>
              ) : (
                '로그인'
              )}
            </Button>

            {/* 구분선 */}
            <div className="relative">
              <div className="absolute inset-0 flex items-center">
                <div className="w-full border-t border-border-light" />
              </div>
              <div className="relative flex justify-center text-sm">
                <span className="px-2 bg-white text-txt-tertiary">또는</span>
              </div>
            </div>

            {/* Google 로그인 */}
            <Button
              type="button"
              variant="outline"
              className="w-full"
              onClick={handleGoogleLogin}
              disabled={loading}
            >
              <svg className="w-5 h-5 mr-2" viewBox="0 0 24 24">
                <path
                  fill="#4285F4"
                  d="M22.56 12.25c0-.78-.07-1.53-.2-2.25H12v4.26h5.92c-.26 1.37-1.04 2.53-2.21 3.31v2.77h3.57c2.08-1.92 3.28-4.74 3.28-8.09z"
                />
                <path
                  fill="#34A853"
                  d="M12 23c2.97 0 5.46-.98 7.28-2.66l-3.57-2.77c-.98.66-2.23 1.06-3.71 1.06-2.86 0-5.29-1.93-6.16-4.53H2.18v2.84C3.99 20.53 7.7 23 12 23z"
                />
                <path
                  fill="#FBBC05"
                  d="M5.84 14.09c-.22-.66-.35-1.36-.35-2.09s.13-1.43.35-2.09V7.07H2.18C1.43 8.55 1 10.22 1 12s.43 3.45 1.18 4.93l2.85-2.22.81-.62z"
                />
                <path
                  fill="#EA4335"
                  d="M12 5.38c1.62 0 3.06.56 4.21 1.64l3.15-3.15C17.45 2.09 14.97 1 12 1 7.7 1 3.99 3.47 2.18 7.07l3.66 2.84c.87-2.6 3.3-4.53 6.16-4.53z"
                />
              </svg>
              Google로 로그인
            </Button>

            {/* 회원가입 링크 */}
            <div className="text-center">
              <Typography variant="body2" className="text-txt-secondary">
                계정이 없으신가요?{' '}
                <Link
                  href="/signup"
                  className="text-weave-primary hover:text-weave-primary-dark font-medium"
                >
                  회원가입
                </Link>
              </Typography>
            </div>
          </form>
        </Card>

        {/* 테스트 계정 안내 */}
        <Card className="mt-4 p-4 bg-yellow-50 border border-yellow-200">
          <Typography variant="body2" className="text-txt-primary text-center">
            <strong className="text-yellow-700">📌 테스트 계정</strong><br />
            <span className="text-sm">
              Email: <code className="bg-yellow-100 px-1 rounded">test@example.com</code><br />
              Password: <code className="bg-yellow-100 px-1 rounded">test123456</code>
            </span>
          </Typography>
          <Button
            type="button"
            variant="outline"
            size="sm"
            className="w-full mt-3 border-yellow-400 hover:bg-yellow-100"
            onClick={() => {
              setEmail('test@example.com');
              setPassword('test123456');
            }}
          >
            테스트 계정 자동 입력
          </Button>
        </Card>
      </div>
    </div>
  )
}

export default function LoginPage() {
  return (
    <Suspense fallback={
      <div className="min-h-screen bg-gradient-to-br from-bg-primary to-bg-secondary flex items-center justify-center p-4">
        <div className="w-full max-w-md text-center">
          <Loader2 className="w-8 h-8 animate-spin text-weave-primary mx-auto mb-4" />
          <Typography variant="body1" className="text-txt-secondary">
            로그인 페이지를 불러오는 중...
          </Typography>
        </div>
      </div>
    }>
      <LoginForm />
    </Suspense>
  )
}<|MERGE_RESOLUTION|>--- conflicted
+++ resolved
@@ -1,9 +1,6 @@
 'use client'
 
-// 동적 렌더링 강제 - Static Generation 방지
-export const dynamic = 'force-dynamic';
-
-import { useState, Suspense } from 'react'
+import { useState } from 'react'
 import { useRouter, useSearchParams } from 'next/navigation'
 import Link from 'next/link'
 import { createClient } from '@/lib/supabase/client'
@@ -13,7 +10,7 @@
 import Typography from '@/components/ui/Typography'
 import { LogIn, Mail, Lock, AlertCircle, Loader2 } from 'lucide-react'
 
-function LoginForm() {
+export default function LoginPage() {
   const router = useRouter()
   const searchParams = useSearchParams()
   const redirect = searchParams.get('redirectTo') || '/dashboard'
@@ -31,12 +28,6 @@
     setLoading(true)
 
     try {
-<<<<<<< HEAD
-      if (!supabase) {
-        throw new Error('Supabase client not initialized');
-      }
-      
-=======
       // Mock 로그인 처리 (개발용)
       if (email === 'test@example.com' && password === 'test123456') {
         // Mock 사용자 세션 생성
@@ -55,7 +46,6 @@
       }
       
       // Supabase 로그인 시도 (실제 환경용)
->>>>>>> 3e08a7ce
       const { data, error } = await supabase.auth.signInWithPassword({
         email,
         password,
@@ -87,10 +77,6 @@
     setLoading(true)
 
     try {
-      if (!supabase) {
-        throw new Error('Supabase client not initialized');
-      }
-      
       const { error } = await supabase.auth.signInWithOAuth({
         provider: 'google',
         options: {
@@ -283,21 +269,4 @@
       </div>
     </div>
   )
-}
-
-export default function LoginPage() {
-  return (
-    <Suspense fallback={
-      <div className="min-h-screen bg-gradient-to-br from-bg-primary to-bg-secondary flex items-center justify-center p-4">
-        <div className="w-full max-w-md text-center">
-          <Loader2 className="w-8 h-8 animate-spin text-weave-primary mx-auto mb-4" />
-          <Typography variant="body1" className="text-txt-secondary">
-            로그인 페이지를 불러오는 중...
-          </Typography>
-        </div>
-      </div>
-    }>
-      <LoginForm />
-    </Suspense>
-  )
 }