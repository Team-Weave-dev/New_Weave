'use client';

import React, { useState, useEffect, useMemo } from 'react';
import { useRouter, useSearchParams } from 'next/navigation';
import AppLayout from '@/components/layout/AppLayout';
import { DataPageContainer } from '@/components/layout/PageContainer';
import Button from '@/components/ui/Button';
import Typography from '@/components/ui/Typography';
import { 
  Users,
  Briefcase,
  FileText,
  FileSignature,
  CreditCard,
  ChartBar,
  Settings,
  Plus,
  Search,
  Filter,
  AlertCircle,
  Loader2,
  TrendingUp,
  Calendar,
  DollarSign,
  Clock,
  CheckCircle,
  XCircle,
  Sparkles
} from 'lucide-react';
import { projectsService } from '@/lib/services/supabase/projects.service';
import { clientService, type Client } from '@/lib/services/supabase/clients.service';
import { invoicesService } from '@/lib/services/supabase/invoices.service';
import type { Database } from '@/lib/supabase/database.types';
import AIDocumentModal from '@/components/ai-assistant/AIDocumentModal';

// 워크플로우 기반 탭 구조
interface WorkflowTab {
  id: string;
  label: string;
  icon: React.ReactNode;
  count?: number;
  description?: string;
}

// 프로젝트 워크플로우 상태
enum ProjectStage {
  CLIENT_REGISTERED = 'client_registered',
  PROJECT_CREATED = 'project_created',
  QUOTATION_DRAFT = 'quotation_draft',
  QUOTATION_SENT = 'quotation_sent',
  QUOTATION_APPROVED = 'quotation_approved',
  CONTRACT_DRAFT = 'contract_draft',
  CONTRACT_SIGNED = 'contract_signed',
  DEPOSIT_INVOICED = 'deposit_invoiced',
  DEPOSIT_RECEIVED = 'deposit_received',
  IN_PROGRESS = 'in_progress',
  REPORT_SUBMITTED = 'report_submitted',
  FINAL_INVOICED = 'final_invoiced',
  COMPLETED = 'completed'
}

// 타입 정의
type Project = Database['public']['Tables']['projects']['Row'];
type Invoice = Database['public']['Tables']['invoices']['Row'];

export default function ProjectWorkflowPage() {
  const router = useRouter();
  const searchParams = useSearchParams();
  const [activeTab, setActiveTab] = useState('clients');
  const [loading, setLoading] = useState(true);
  const [error, setError] = useState<string | null>(null);
  
  // AI 모달 상태
  const [showAIModal, setShowAIModal] = useState(false);
  const [aiDocumentType, setAIDocumentType] = useState<'quotation' | 'contract' | 'invoice' | 'report'>('quotation');
  const [selectedProject, setSelectedProject] = useState<Project | null>(null);
  const [selectedClient, setSelectedClient] = useState<Client | null>(null);
  
  // 데이터 상태
  const [clients, setClients] = useState<Client[]>([]);
  const [projects, setProjects] = useState<Project[]>([]);
  const [quotations, setQuotations] = useState<any[]>([]);
  const [contracts, setContracts] = useState<any[]>([]);
  const [invoices, setInvoices] = useState<Invoice[]>([]);
  const [reports, setReports] = useState<any[]>([]);
  
  // 검색 및 필터
  const [searchQuery, setSearchQuery] = useState('');
  const [filterStatus, setFilterStatus] = useState('all');

  // 워크플로우 순서대로 탭 정의 (메모이제이션으로 불필요한 재생성 방지)
  const workflowTabs: WorkflowTab[] = useMemo(() => [
    {
      id: 'clients',
      label: '클라이언트',
      icon: <Users className="w-4 h-4" />,
      count: clients.length,
      description: '고객사 정보 관리'
    },
    {
      id: 'projects',
      label: '프로젝트',
      icon: <Briefcase className="w-4 h-4" />,
      count: projects.length,
      description: '프로젝트 생성 및 관리'
    },
    {
      id: 'quotations',
      label: '견적서',
      icon: <FileText className="w-4 h-4" />,
      count: quotations.length,
      description: 'AI 기반 견적서 생성'
    },
    {
      id: 'contracts',
      label: '계약서',
      icon: <FileSignature className="w-4 h-4" />,
      count: contracts.length,
      description: '전자계약 및 서명'
    },
    {
      id: 'billing',
      label: '청구/정산',
      icon: <CreditCard className="w-4 h-4" />,
      count: invoices.length,
      description: '인보이스 및 결제 관리'
    },
    {
      id: 'reports',
      label: '보고서',
      icon: <ChartBar className="w-4 h-4" />,
      count: reports.length,
      description: '진행 및 완료 보고서'
    },
    {
      id: 'settings',
      label: '설정',
      icon: <Settings className="w-4 h-4" />,
      description: '프로젝트 설정'
    }
  ], [clients.length, projects.length, reports.length]);

  // URL 파라미터로 탭 초기화
  useEffect(() => {
    const tabParam = searchParams.get('tab');
    if (tabParam && workflowTabs.find(tab => tab.id === tabParam)) {
      setActiveTab(tabParam);
    }
  }, [searchParams, workflowTabs]);

  // 데이터 로드
  useEffect(() => {
    loadData();
  }, []);

  const loadData = async () => {
    try {
      setLoading(true);
      setError(null);
      
<<<<<<< HEAD
      // Supabase에서 현재 사용자 가져오기
      const { createClient } = await import('@/lib/supabase/client');
      const supabase = createClient();
      if (!supabase) {
        throw new Error('Supabase client not initialized');
      }
      const { data: { user }, error: authError } = await supabase.auth.getUser();
=======
      // Mock 사용자 ID 사용 (Supabase 연결 제거)
      const userId = 'mock-user';
>>>>>>> 3e08a7ce
      
      // 병렬로 Mock 데이터 로드
      const [clientsData, projectsData, invoicesData] = await Promise.all([
        clientService.getClients(userId),
        projectsService.getProjects(userId),
        invoicesService.getInvoices(userId)
      ]);
      
      setClients(clientsData);
      setProjects(projectsData);
      setInvoices(invoicesData);
      
      // 견적서, 계약서, 보고서는 추후 구현
      setQuotations([]);
      setContracts([]);
      setReports([]);
      
    } catch (err) {
      console.error('Failed to load data:', err);
      // Mock 데이터 사용 시 에러는 무시하고 로딩 완료 처리
      setError(null);
    } finally {
      setLoading(false);
    }
  };

  // 탭 변경 핸들러
  const handleTabChange = (tabId: string) => {
    setActiveTab(tabId);
    // URL 업데이트
    const url = new URL(window.location.href);
    url.searchParams.set('tab', tabId);
    window.history.pushState({}, '', url);
  };

  // AI 모달 열기 핸들러
  const handleOpenAIModal = (type: 'quotation' | 'contract' | 'invoice' | 'report') => {
    setAIDocumentType(type);
    // 현재 탭에서 선택된 프로젝트/클라이언트 정보 설정
    if (projects.length > 0) {
      setSelectedProject(projects[0]); // 첨 번째 프로젝트 자동 선택
    }
    if (clients.length > 0) {
      setSelectedClient(clients[0]); // 첨 번째 클라이언트 자동 선택
    }
    setShowAIModal(true);
  };

  // 각 탭의 컨텐츠 렌더링
  const renderTabContent = () => {
    if (loading) {
      return (
        <div className="flex items-center justify-center py-12">
          <Loader2 className="w-8 h-8 animate-spin text-weave-primary" />
        </div>
      );
    }

    if (error) {
      return (
        <div className="text-center py-12">
          <AlertCircle className="w-12 h-12 text-red-500 mx-auto mb-4" />
          <Typography variant="body1" className="text-red-500 mb-4">
            {error}
          </Typography>
          <Button variant="outline" onClick={loadData}>
            다시 시도
          </Button>
        </div>
      );
    }

    switch (activeTab) {
      case 'clients':
        return <ClientsTab clients={clients} projects={projects} searchQuery={searchQuery} />;
      case 'projects':
        return <ProjectsTab projects={projects} clients={clients} searchQuery={searchQuery} />;
      case 'quotations':
        return <QuotationsTab quotations={quotations} projects={projects} onOpenAIModal={handleOpenAIModal} />;
      case 'contracts':
        return <ContractsTab contracts={contracts} projects={projects} onOpenAIModal={handleOpenAIModal} />;
      case 'billing':
        return <BillingTab invoices={invoices} projects={projects} onOpenAIModal={handleOpenAIModal} />;
      case 'reports':
        return <ReportsTab reports={reports} projects={projects} onOpenAIModal={handleOpenAIModal} />;
      case 'settings':
        return <SettingsTab />;
      default:
        return null;
    }
  };

  return (
    <AppLayout>
      <DataPageContainer>
        {/* 헤더 - 모바일 최적화 */}
        <div className="mb-6">
          <div className="flex items-center justify-between mb-4">
            <div className="flex items-center gap-3 flex-1 min-w-0">
              <div className="p-2 sm:p-3 bg-weave-primary-light rounded-lg flex-shrink-0">
                <Briefcase className="w-5 h-5 sm:w-6 sm:h-6 text-weave-primary" />
              </div>
              <div className="min-w-0 flex-1">
                <Typography variant="h2" className="text-xl sm:text-2xl mb-0 sm:mb-1 text-txt-primary">
                  프로젝트 관리
                </Typography>
                <Typography variant="body2" className="text-sm text-txt-secondary hidden sm:block">
                  워크플로우 기반 통합 프로젝트 관리
                </Typography>
              </div>
            </div>
            <Button
              variant="primary"
              onClick={() => handleTabChange('projects')}
              className="flex items-center gap-1 sm:gap-2 px-3 sm:px-4 py-2"
            >
              <Plus className="w-4 h-4" />
              <span className="hidden sm:inline">새 프로젝트</span>
            </Button>
          </div>
        </div>

        {/* 탭 네비게이션 - 모바일 스크롤 가능 */}
        <div className="border-b border-border-light -mx-4 sm:-mx-6 lg:-mx-12 px-4 sm:px-6 lg:px-12">
          <nav className="flex gap-0 overflow-x-auto scrollbar-hide" aria-label="Workflow tabs">
            {workflowTabs.map((tab) => (
              <button
                key={tab.id}
                onClick={() => handleTabChange(tab.id)}
                className={`flex items-center gap-2 px-3 sm:px-4 py-3 sm:py-4 border-b-2 font-medium text-xs sm:text-sm transition-colors whitespace-nowrap flex-shrink-0 ${
                  activeTab === tab.id
                    ? 'border-weave-primary text-weave-primary'
                    : 'border-transparent text-txt-secondary hover:text-txt-primary hover:border-border-light'
                }`}
              >
                {tab.icon}
                <span className="hidden sm:inline">{tab.label}</span>
                <span className="sm:hidden">{tab.label.slice(0, 5)}</span>
                {tab.count !== undefined && (
                  <span className={`ml-1 sm:ml-2 py-0.5 px-1.5 sm:px-2 rounded-full text-xs ${
                    activeTab === tab.id
                      ? 'bg-weave-primary-light text-weave-primary'
                      : 'bg-bg-secondary text-txt-tertiary'
                  }`}>
                    {tab.count}
                  </span>
                )}
              </button>
            ))}
          </nav>
        </div>

        {/* 검색 바 - 모바일 최적화 */}
        <div className="mt-6 mb-6">
          <div className="flex flex-col sm:flex-row gap-3">
            <div className="flex-1 relative">
              <Search className="absolute left-3 top-1/2 transform -translate-y-1/2 w-4 h-4 text-txt-tertiary" />
              <input
                type="text"
                placeholder="검색..."
                value={searchQuery}
                onChange={(e) => setSearchQuery(e.target.value)}
                className="w-full pl-10 pr-4 py-2 text-sm sm:text-base border border-border-light rounded-lg focus:outline-none focus:ring-2 focus:ring-weave-primary focus:border-transparent"
              />
            </div>
            <div className="flex gap-2">
              <select
                value={filterStatus}
                onChange={(e) => setFilterStatus(e.target.value)}
                className="px-3 py-2 text-sm sm:text-base border border-border-light rounded-lg focus:outline-none focus:ring-2 focus:ring-weave-primary"
              >
                <option value="all">전체</option>
                <option value="active">진행중</option>
                <option value="completed">완료</option>
                <option value="pending">대기</option>
              </select>
              <button className="flex items-center gap-2 px-3 sm:px-4 py-2 border border-border-light rounded-lg hover:bg-bg-secondary transition-colors">
                <Filter className="w-4 h-4" />
                <span className="hidden sm:inline">필터</span>
              </button>
            </div>
          </div>
        </div>

        {/* 탭 컨텐츠 */}
        <div className="bg-white rounded-lg border border-border-light min-h-[400px]">
          {renderTabContent()}
        </div>

        {/* AI 문서 생성 모달 */}
        <AIDocumentModal
          isOpen={showAIModal}
          onClose={() => setShowAIModal(false)}
          documentType={aiDocumentType}
          projectData={selectedProject ? {
            id: selectedProject.id,
            name: selectedProject.name,
            clientId: selectedProject.client_id || undefined,
            clientName: clients.find(c => c.id === selectedProject.client_id)?.company,
            budget: selectedProject.budget_estimated || undefined,
            description: selectedProject.description || undefined
          } : undefined}
          clientData={selectedClient ? {
            id: selectedClient.id,
            company: selectedClient.company,
            email: selectedClient.email || undefined,
            phone: selectedClient.phone || undefined
          } : undefined}
          onDocumentGenerated={(doc) => {
            console.log('Generated document:', doc);
            // TODO: 생성된 문서 저장 로직
          }}
        />
      </DataPageContainer>
    </AppLayout>
  );
}

// 클라이언트 탭 컴포넌트
function ClientsTab({ clients, projects, searchQuery }: { clients: Client[], projects: Project[], searchQuery: string }) {
  const router = useRouter();
  const filteredClients = clients.filter(client => 
    client.company?.toLowerCase().includes(searchQuery.toLowerCase()) ||
    client.name?.toLowerCase().includes(searchQuery.toLowerCase())
  );

  // 각 클라이언트별 프로젝트 수 계산
  const getProjectCount = (clientId: string) => {
    return projects.filter(project => project.client_id === clientId).length;
  };

  return (
    <div className="p-4 sm:p-6">
      <div className="flex justify-between items-center mb-4">
        <Typography variant="h4" className="text-txt-primary">
          클라이언트 목록
        </Typography>
        <Button
          variant="primary"
          size="sm"
          onClick={() => router.push('/clients/new')}
          className="flex items-center gap-2"
        >
          <Plus className="w-4 h-4" />
          새 클라이언트
        </Button>
      </div>

      {/* 모바일 카드 뷰 / 데스크톱 테이블 뷰 */}
      <div className="hidden sm:block overflow-x-auto">
        <table className="w-full">
          <thead className="bg-bg-secondary border-b border-border-light">
            <tr>
              <th className="text-left px-4 py-3 text-xs font-medium text-txt-secondary uppercase">회사명</th>
              <th className="text-left px-4 py-3 text-xs font-medium text-txt-secondary uppercase">담당자</th>
              <th className="text-left px-4 py-3 text-xs font-medium text-txt-secondary uppercase">연락처</th>
              <th className="text-left px-4 py-3 text-xs font-medium text-txt-secondary uppercase">프로젝트</th>
              <th className="text-left px-4 py-3 text-xs font-medium text-txt-secondary uppercase">상태</th>
            </tr>
          </thead>
          <tbody className="divide-y divide-border-light">
            {filteredClients.map((client) => (
              <tr key={client.id} className="hover:bg-bg-secondary cursor-pointer">
                <td className="px-4 py-3 text-sm text-txt-primary">{client.company}</td>
                <td className="px-4 py-3 text-sm text-txt-secondary">{client.name || '-'}</td>
                <td className="px-4 py-3 text-sm text-txt-secondary">{client.phone || '-'}</td>
                <td className="px-4 py-3 text-sm text-txt-primary">{getProjectCount(client.id)}</td>
                <td className="px-4 py-3">
                  <span className="inline-flex items-center px-2 py-1 rounded-full text-xs font-medium bg-green-100 text-green-700">
                    활성
                  </span>
                </td>
              </tr>
            ))}
          </tbody>
        </table>
      </div>

      {/* 모바일 카드 뷰 */}
      <div className="sm:hidden space-y-3">
        {filteredClients.map((client) => (
          <div key={client.id} className="bg-bg-secondary rounded-lg p-4 space-y-2">
            <div className="flex justify-between items-start">
              <div>
                <Typography variant="body1" className="font-medium text-txt-primary">
                  {client.company}
                </Typography>
                <Typography variant="caption" className="text-txt-secondary">
                  {client.name || '담당자 없음'}
                </Typography>
              </div>
              <span className="inline-flex items-center px-2 py-1 rounded-full text-xs font-medium bg-green-100 text-green-700">
                활성
              </span>
            </div>
            <div className="flex items-center gap-4 text-xs text-txt-tertiary">
              <span>{client.phone || '연락처 없음'}</span>
              <span>프로젝트 {getProjectCount(client.id)}개</span>
            </div>
          </div>
        ))}
      </div>

      {filteredClients.length === 0 && (
        <div className="text-center py-12">
          <Users className="w-12 h-12 text-txt-tertiary mx-auto mb-4" />
          <Typography variant="body1" className="text-txt-secondary">
            등록된 클라이언트가 없습니다
          </Typography>
        </div>
      )}
    </div>
  );
}

// 프로젝트 탭 컴포넌트
function ProjectsTab({ projects, clients, searchQuery }: { projects: Project[], clients: Client[], searchQuery: string }) {
  const router = useRouter();
  const filteredProjects = projects.filter(project => 
    project.name?.toLowerCase().includes(searchQuery.toLowerCase())
  );

  return (
    <div className="p-4 sm:p-6">
      <div className="flex justify-between items-center mb-4">
        <Typography variant="h4" className="text-txt-primary">
          프로젝트 목록
        </Typography>
        <Button
          variant="primary"
          size="sm"
          onClick={() => router.push('/projects/new')}
          className="flex items-center gap-2"
        >
          <Plus className="w-4 h-4" />
          새 프로젝트
        </Button>
      </div>

      {/* 프로젝트 워크플로우 상태 표시 */}
      <div className="mb-6 p-4 bg-bg-secondary rounded-lg">
        <Typography variant="body2" className="text-txt-secondary mb-3">
          워크플로우 진행 상황
        </Typography>
        <div className="flex items-center justify-between gap-2 overflow-x-auto">
          {['견적', '계약', '계약금', '수행', '정산', '완료'].map((stage, index) => (
            <div key={stage} className="flex items-center flex-shrink-0">
              <div className={`w-8 h-8 rounded-full flex items-center justify-center text-xs font-medium ${
                index <= 2 ? 'bg-weave-primary text-white' : 'bg-gray-200 text-gray-500'
              }`}>
                {index + 1}
              </div>
              <span className="ml-2 text-xs text-txt-tertiary">{stage}</span>
              {index < 5 && <div className="w-4 sm:w-8 h-0.5 bg-gray-200 ml-2" />}
            </div>
          ))}
        </div>
      </div>

      {/* 프로젝트 리스트 */}
      <div className="space-y-3">
        {filteredProjects.map((project) => {
          const client = clients.find(c => c.id === project.client_id);
          return (
            <div 
              key={project.id} 
              className="bg-bg-secondary rounded-lg p-4 hover:shadow-md transition-shadow cursor-pointer"
              onClick={() => router.push(`/projects/${project.id}`)}
            >
              <div className="flex justify-between items-start mb-2">
                <div>
                  <Typography variant="body1" className="font-medium text-txt-primary">
                    {project.name}
                  </Typography>
                  <Typography variant="caption" className="text-txt-secondary">
                    {client?.company || '클라이언트 미지정'}
                  </Typography>
                </div>
                <span className={`inline-flex items-center px-2 py-1 rounded-full text-xs font-medium ${
                  project.status === 'in_progress' ? 'bg-blue-100 text-blue-700' :
                  project.status === 'completed' ? 'bg-green-100 text-green-700' :
                  'bg-gray-100 text-gray-700'
                }`}>
                  {project.status === 'in_progress' ? '진행중' :
                   project.status === 'completed' ? '완료' : '대기'}
                </span>
              </div>
              
              <div className="flex items-center gap-4 text-xs text-txt-tertiary">
                <div className="flex items-center gap-1">
                  <Calendar className="w-3 h-3" />
                  {project.due_date ? new Date(project.due_date).toLocaleDateString('ko-KR') : '마감일 없음'}
                </div>
                <div className="flex items-center gap-1">
                  <DollarSign className="w-3 h-3" />
                  {((project.budget_estimated || 0) / 10000).toLocaleString()}만원
                </div>
                <div className="flex items-center gap-1">
                  <TrendingUp className="w-3 h-3" />
                  {project.progress || 0}%
                </div>
              </div>

              {/* 진행률 바 */}
              <div className="mt-3">
                <div className="h-1.5 bg-gray-200 rounded-full overflow-hidden">
                  <div 
                    className="h-full bg-weave-primary transition-all duration-300"
                    style={{ width: `${project.progress || 0}%` }}
                  />
                </div>
              </div>
            </div>
          );
        })}
      </div>

      {filteredProjects.length === 0 && (
        <div className="text-center py-12">
          <Briefcase className="w-12 h-12 text-txt-tertiary mx-auto mb-4" />
          <Typography variant="body1" className="text-txt-secondary">
            등록된 프로젝트가 없습니다
          </Typography>
        </div>
      )}
    </div>
  );
}

// 견적서 탭
function QuotationsTab({ quotations, projects, onOpenAIModal }: { quotations: any[], projects: Project[], onOpenAIModal: (type: 'quotation') => void }) {
  return (
    <div className="p-4 sm:p-6">
      <div className="flex justify-between items-center mb-4">
        <Typography variant="h4" className="text-txt-primary">
          견적서 관리
        </Typography>
        <Button
          variant="primary"
          size="sm"
          onClick={() => onOpenAIModal('quotation')}
          className="flex items-center gap-2"
        >
          <Sparkles className="w-4 h-4" />
          AI 견적서 생성
        </Button>
      </div>
      
      <div className="text-center py-12">
        <FileText className="w-12 h-12 text-txt-tertiary mx-auto mb-4" />
        <Typography variant="body1" className="text-txt-secondary mb-2">
          견적서 기능 준비중
        </Typography>
        <Typography variant="caption" className="text-txt-tertiary">
          AI 기반 견적서 자동 생성 기능이 곧 제공됩니다
        </Typography>
      </div>
    </div>
  );
}

// 계약서 탭
function ContractsTab({ contracts, projects, onOpenAIModal }: { contracts: any[], projects: Project[], onOpenAIModal: (type: 'contract') => void }) {
  return (
    <div className="p-4 sm:p-6">
      <div className="flex justify-between items-center mb-4">
        <Typography variant="h4" className="text-txt-primary">
          계약서 관리
        </Typography>
        <Button
          variant="primary"
          size="sm"
          onClick={() => onOpenAIModal('contract')}
          className="flex items-center gap-2"
        >
          <Sparkles className="w-4 h-4" />
          AI 계약서 생성
        </Button>
      </div>
      
      <div className="text-center py-12">
        <FileSignature className="w-12 h-12 text-txt-tertiary mx-auto mb-4" />
        <Typography variant="body1" className="text-txt-secondary mb-2">
          계약서 기능 준비중
        </Typography>
        <Typography variant="caption" className="text-txt-tertiary">
          전자서명 기반 계약 관리 기능이 곧 제공됩니다
        </Typography>
      </div>
    </div>
  );
}

// 청구/정산 탭 (인보이스와 결제 통합)
function BillingTab({ invoices, projects, onOpenAIModal }: { invoices: Invoice[], projects: Project[], onOpenAIModal: (type: 'invoice') => void }) {
  const router = useRouter();
  
  return (
    <div className="p-4 sm:p-6">
      <div className="flex justify-between items-center mb-4">
        <Typography variant="h4" className="text-txt-primary">
          청구 및 정산 관리
        </Typography>
        <Button
          variant="primary"
          size="sm"
          onClick={() => onOpenAIModal('invoice')}
          className="flex items-center gap-2"
        >
          <Sparkles className="w-4 h-4" />
          AI 청구서 생성
        </Button>
      </div>

      {/* 청구 현황 요약 */}
      <div className="grid grid-cols-2 sm:grid-cols-4 gap-3 mb-6">
        <div className="bg-bg-secondary rounded-lg p-3">
          <Typography variant="caption" className="text-txt-tertiary">
            총 청구액
          </Typography>
          <Typography variant="h4" className="text-txt-primary">
            {(invoices.reduce((sum, inv) => sum + (inv.total || 0), 0) / 10000).toLocaleString()}만원
          </Typography>
        </div>
        <div className="bg-bg-secondary rounded-lg p-3">
          <Typography variant="caption" className="text-txt-tertiary">
            입금 완료
          </Typography>
          <Typography variant="h4" className="text-green-600">
            {(invoices.filter(inv => inv.status === 'paid').reduce((sum, inv) => sum + (inv.total || 0), 0) / 10000).toLocaleString()}만원
          </Typography>
        </div>
        <div className="bg-bg-secondary rounded-lg p-3">
          <Typography variant="caption" className="text-txt-tertiary">
            미수금
          </Typography>
          <Typography variant="h4" className="text-orange-600">
            {(invoices.filter(inv => inv.status !== 'paid').reduce((sum, inv) => sum + (inv.total || 0), 0) / 10000).toLocaleString()}만원
          </Typography>
        </div>
        <div className="bg-bg-secondary rounded-lg p-3">
          <Typography variant="caption" className="text-txt-tertiary">
            연체
          </Typography>
          <Typography variant="h4" className="text-red-600">
            {invoices.filter(inv => {
              if (!inv.due_date || inv.status === 'paid') return false;
              return new Date(inv.due_date) < new Date();
            }).length}건
          </Typography>
        </div>
      </div>

      {/* 청구서 목록 */}
      <div className="space-y-3">
        {invoices.map((invoice) => {
          const project = projects.find(p => p.id === invoice.project_id);
          const isOverdue = invoice.due_date && new Date(invoice.due_date) < new Date() && invoice.status !== 'paid';
          
          return (
            <div 
              key={invoice.id} 
              className={`bg-bg-secondary rounded-lg p-4 border ${
                isOverdue ? 'border-red-200' : 'border-transparent'
              }`}
            >
              <div className="flex justify-between items-start mb-2">
                <div>
                  <Typography variant="body1" className="font-medium text-txt-primary">
                    {invoice.invoice_number}
                  </Typography>
                  <Typography variant="caption" className="text-txt-secondary">
                    {project?.name || '프로젝트 미지정'}
                  </Typography>
                </div>
                <span className={`inline-flex items-center px-2 py-1 rounded-full text-xs font-medium ${
                  invoice.status === 'paid' ? 'bg-green-100 text-green-700' :
                  invoice.status === 'sent' ? 'bg-blue-100 text-blue-700' :
                  isOverdue ? 'bg-red-100 text-red-700' :
                  'bg-gray-100 text-gray-700'
                }`}>
                  {invoice.status === 'paid' ? '입금완료' :
                   invoice.status === 'sent' ? '발송됨' :
                   isOverdue ? '연체' : '대기'}
                </span>
              </div>
              
              <div className="flex items-center justify-between text-xs text-txt-tertiary">
                <div className="flex items-center gap-4">
                  <span>발행: {invoice.issue_date ? new Date(invoice.issue_date).toLocaleDateString('ko-KR') : '-'}</span>
                  <span>만기: {invoice.due_date ? new Date(invoice.due_date).toLocaleDateString('ko-KR') : '-'}</span>
                </div>
                <Typography variant="body2" className="font-medium text-txt-primary">
                  {((invoice.total || 0) / 10000).toLocaleString()}만원
                </Typography>
              </div>
            </div>
          );
        })}
      </div>

      {invoices.length === 0 && (
        <div className="text-center py-12">
          <CreditCard className="w-12 h-12 text-txt-tertiary mx-auto mb-4" />
          <Typography variant="body1" className="text-txt-secondary">
            청구서가 없습니다
          </Typography>
        </div>
      )}
    </div>
  );
}

// 보고서 탭
function ReportsTab({ reports, projects, onOpenAIModal }: { reports: any[], projects: Project[], onOpenAIModal: (type: 'report') => void }) {
  return (
    <div className="p-4 sm:p-6">
      <div className="flex justify-between items-center mb-4">
        <Typography variant="h4" className="text-txt-primary">
          보고서 관리
        </Typography>
        <Button
          variant="primary"
          size="sm"
          onClick={() => onOpenAIModal('report')}
          className="flex items-center gap-2"
        >
          <Sparkles className="w-4 h-4" />
          AI 보고서 생성
        </Button>
      </div>
      
      <div className="text-center py-12">
        <ChartBar className="w-12 h-12 text-txt-tertiary mx-auto mb-4" />
        <Typography variant="body1" className="text-txt-secondary mb-2">
          보고서 기능 준비중
        </Typography>
        <Typography variant="caption" className="text-txt-tertiary">
          프로젝트 진행 및 완료 보고서 기능이 곧 제공됩니다
        </Typography>
      </div>
    </div>
  );
}

// 설정 탭
function SettingsTab() {
  const [reminderSettings, setReminderSettings] = useState({
    // 알림 활성화
    enableReminders: true,
    emailNotifications: true,
    pushNotifications: false,
    
    // 리마인더 시기
    reminderTiming: '3days',
    reminderTime: '09:00',
    
    // 알림 항목
    projectDeadline: true,
    invoicePayment: true,
    taxDeadline: true,
    contractRenewal: true,
    
    // 워크플로우
    autoStatusUpdate: false,
    aiDocumentGeneration: true
  });

  const handleSettingChange = (key: string, value: any) => {
    setReminderSettings(prev => ({ ...prev, [key]: value }));
  };

  const handleSaveSettings = () => {
    console.log('Settings saved:', reminderSettings);
    // TODO: Supabase에 설정 저장
    alert('설정이 저장되었습니다.');
  };

  return (
    <div className="p-4 sm:p-6">
      <Typography variant="h4" className="text-txt-primary mb-6">
        프로젝트 설정
      </Typography>
      
      <div className="space-y-6">
        {/* 기본 알림 설정 */}
        <div className="bg-bg-secondary rounded-lg p-4">
          <Typography variant="body1" className="font-medium text-txt-primary mb-4">
            기본 알림 설정
          </Typography>
          <div className="space-y-3">
            <label className="flex items-center justify-between">
              <div>
                <span className="text-sm text-txt-primary">자동 알림 활성화</span>
                <span className="block text-xs text-txt-tertiary mt-0.5">
                  프로젝트 관련 모든 알림을 받습니다
                </span>
              </div>
              <label className="relative inline-flex items-center cursor-pointer">
                <input
                  type="checkbox"
                  checked={reminderSettings.enableReminders}
                  onChange={(e) => handleSettingChange('enableReminders', e.target.checked)}
                  className="sr-only peer"
                />
                <div className="w-11 h-6 bg-gray-200 peer-focus:outline-none rounded-full peer peer-checked:after:translate-x-full peer-checked:after:border-white after:content-[''] after:absolute after:top-[2px] after:left-[2px] after:bg-white after:rounded-full after:h-5 after:w-5 after:transition-all peer-checked:bg-weave-primary"></div>
              </label>
            </label>
            
            <label className="flex items-center justify-between">
              <div>
                <span className="text-sm text-txt-primary">이메일 알림</span>
                <span className="block text-xs text-txt-tertiary mt-0.5">
                  등록된 이메일로 알림을 발송합니다
                </span>
              </div>
              <label className="relative inline-flex items-center cursor-pointer">
                <input
                  type="checkbox"
                  checked={reminderSettings.emailNotifications}
                  onChange={(e) => handleSettingChange('emailNotifications', e.target.checked)}
                  className="sr-only peer"
                />
                <div className="w-11 h-6 bg-gray-200 peer-focus:outline-none rounded-full peer peer-checked:after:translate-x-full peer-checked:after:border-white after:content-[''] after:absolute after:top-[2px] after:left-[2px] after:bg-white after:rounded-full after:h-5 after:w-5 after:transition-all peer-checked:bg-weave-primary"></div>
              </label>
            </label>
            
            <label className="flex items-center justify-between">
              <div>
                <span className="text-sm text-txt-primary">푸시 알림</span>
                <span className="block text-xs text-txt-tertiary mt-0.5">
                  브라우저 푸시 알림을 받습니다
                </span>
              </div>
              <label className="relative inline-flex items-center cursor-pointer">
                <input
                  type="checkbox"
                  checked={reminderSettings.pushNotifications}
                  onChange={(e) => handleSettingChange('pushNotifications', e.target.checked)}
                  className="sr-only peer"
                />
                <div className="w-11 h-6 bg-gray-200 peer-focus:outline-none rounded-full peer peer-checked:after:translate-x-full peer-checked:after:border-white after:content-[''] after:absolute after:top-[2px] after:left-[2px] after:bg-white after:rounded-full after:h-5 after:w-5 after:transition-all peer-checked:bg-weave-primary"></div>
              </label>
            </label>
          </div>
        </div>

        {/* 결제 리마인더 설정 */}
        <div className="bg-bg-secondary rounded-lg p-4">
          <Typography variant="body1" className="font-medium text-txt-primary mb-4">
            결제 리마인더 설정
          </Typography>
          
          <div className="space-y-4">
            <div className="grid grid-cols-1 sm:grid-cols-2 gap-4">
              <div>
                <label className="block text-sm text-txt-secondary mb-2">
                  리마인더 시기
                </label>
                <select
                  value={reminderSettings.reminderTiming}
                  onChange={(e) => handleSettingChange('reminderTiming', e.target.value)}
                  className="w-full px-3 py-2 border border-border-light rounded-lg focus:outline-none focus:ring-2 focus:ring-weave-primary text-sm"
                >
                  <option value="1day">1일 전</option>
                  <option value="3days">3일 전</option>
                  <option value="7days">7일 전</option>
                  <option value="14days">14일 전</option>
                  <option value="30days">30일 전</option>
                </select>
              </div>
              
              <div>
                <label className="block text-sm text-txt-secondary mb-2">
                  알림 시간
                </label>
                <select
                  value={reminderSettings.reminderTime}
                  onChange={(e) => handleSettingChange('reminderTime', e.target.value)}
                  className="w-full px-3 py-2 border border-border-light rounded-lg focus:outline-none focus:ring-2 focus:ring-weave-primary text-sm"
                >
                  <option value="09:00">오전 9시</option>
                  <option value="12:00">오후 12시</option>
                  <option value="15:00">오후 3시</option>
                  <option value="18:00">오후 6시</option>
                  <option value="21:00">오후 9시</option>
                </select>
              </div>
            </div>

            <div>
              <label className="block text-sm text-txt-secondary mb-3">
                알림 받을 항목
              </label>
              <div className="space-y-2">
                <label className="flex items-center">
                  <input
                    type="checkbox"
                    checked={reminderSettings.projectDeadline}
                    onChange={(e) => handleSettingChange('projectDeadline', e.target.checked)}
                    className="w-4 h-4 text-weave-primary rounded focus:ring-weave-primary"
                  />
                  <span className="ml-3 text-sm text-txt-primary">프로젝트 마감일</span>
                </label>
                
                <label className="flex items-center">
                  <input
                    type="checkbox"
                    checked={reminderSettings.invoicePayment}
                    onChange={(e) => handleSettingChange('invoicePayment', e.target.checked)}
                    className="w-4 h-4 text-weave-primary rounded focus:ring-weave-primary"
                  />
                  <span className="ml-3 text-sm text-txt-primary">인보이스 결제 기한</span>
                </label>
                
                <label className="flex items-center">
                  <input
                    type="checkbox"
                    checked={reminderSettings.taxDeadline}
                    onChange={(e) => handleSettingChange('taxDeadline', e.target.checked)}
                    className="w-4 h-4 text-weave-primary rounded focus:ring-weave-primary"
                  />
                  <span className="ml-3 text-sm text-txt-primary">세금 신고 기한</span>
                </label>
                
                <label className="flex items-center">
                  <input
                    type="checkbox"
                    checked={reminderSettings.contractRenewal}
                    onChange={(e) => handleSettingChange('contractRenewal', e.target.checked)}
                    className="w-4 h-4 text-weave-primary rounded focus:ring-weave-primary"
                  />
                  <span className="ml-3 text-sm text-txt-primary">계약 갱신 알림</span>
                </label>
              </div>
            </div>
          </div>
        </div>

        {/* 워크플로우 설정 */}
        <div className="bg-bg-secondary rounded-lg p-4">
          <Typography variant="body1" className="font-medium text-txt-primary mb-4">
            워크플로우 설정
          </Typography>
          <div className="space-y-3">
            <label className="flex items-center justify-between">
              <div>
                <span className="text-sm text-txt-primary">자동 상태 업데이트</span>
                <span className="block text-xs text-txt-tertiary mt-0.5">
                  프로젝트 진행 상태를 자동으로 업데이트합니다
                </span>
              </div>
              <label className="relative inline-flex items-center cursor-pointer">
                <input
                  type="checkbox"
                  checked={reminderSettings.autoStatusUpdate}
                  onChange={(e) => handleSettingChange('autoStatusUpdate', e.target.checked)}
                  className="sr-only peer"
                />
                <div className="w-11 h-6 bg-gray-200 peer-focus:outline-none rounded-full peer peer-checked:after:translate-x-full peer-checked:after:border-white after:content-[''] after:absolute after:top-[2px] after:left-[2px] after:bg-white after:rounded-full after:h-5 after:w-5 after:transition-all peer-checked:bg-weave-primary"></div>
              </label>
            </label>
            
            <label className="flex items-center justify-between">
              <div>
                <span className="text-sm text-txt-primary">AI 문서 생성</span>
                <span className="block text-xs text-txt-tertiary mt-0.5">
                  AI를 활용한 문서 자동 생성 기능을 사용합니다
                </span>
              </div>
              <label className="relative inline-flex items-center cursor-pointer">
                <input
                  type="checkbox"
                  checked={reminderSettings.aiDocumentGeneration}
                  onChange={(e) => handleSettingChange('aiDocumentGeneration', e.target.checked)}
                  className="sr-only peer"
                />
                <div className="w-11 h-6 bg-gray-200 peer-focus:outline-none rounded-full peer peer-checked:after:translate-x-full peer-checked:after:border-white after:content-[''] after:absolute after:top-[2px] after:left-[2px] after:bg-white after:rounded-full after:h-5 after:w-5 after:transition-all peer-checked:bg-weave-primary"></div>
              </label>
            </label>
          </div>
        </div>

        {/* 템플릿 관리 */}
        <div className="bg-bg-secondary rounded-lg p-4">
          <Typography variant="body1" className="font-medium text-txt-primary mb-3">
            템플릿 관리
          </Typography>
          <Typography variant="caption" className="text-txt-tertiary block mb-3">
            프로젝트에서 사용할 문서 템플릿을 관리합니다
          </Typography>
          <div className="flex gap-2">
            <Button variant="outline" size="sm">
              템플릿 설정
            </Button>
            <Button variant="outline" size="sm">
              템플릿 가져오기
            </Button>
          </div>
        </div>

        {/* 저장 버튼 */}
        <div className="flex justify-end pt-4">
          <Button 
            variant="primary"
            onClick={handleSaveSettings}
            className="flex items-center gap-2"
          >
            <CheckCircle className="w-4 h-4" />
            설정 저장
          </Button>
        </div>
      </div>
    </div>
  );
}<|MERGE_RESOLUTION|>--- conflicted
+++ resolved
@@ -1,6 +1,6 @@
 'use client';
 
-import React, { useState, useEffect, useMemo } from 'react';
+import React, { useState, useEffect } from 'react';
 import { useRouter, useSearchParams } from 'next/navigation';
 import AppLayout from '@/components/layout/AppLayout';
 import { DataPageContainer } from '@/components/layout/PageContainer';
@@ -88,8 +88,8 @@
   const [searchQuery, setSearchQuery] = useState('');
   const [filterStatus, setFilterStatus] = useState('all');
 
-  // 워크플로우 순서대로 탭 정의 (메모이제이션으로 불필요한 재생성 방지)
-  const workflowTabs: WorkflowTab[] = useMemo(() => [
+  // 워크플로우 순서대로 탭 정의
+  const workflowTabs: WorkflowTab[] = [
     {
       id: 'clients',
       label: '클라이언트',
@@ -138,7 +138,7 @@
       icon: <Settings className="w-4 h-4" />,
       description: '프로젝트 설정'
     }
-  ], [clients.length, projects.length, reports.length]);
+  ];
 
   // URL 파라미터로 탭 초기화
   useEffect(() => {
@@ -146,7 +146,7 @@
     if (tabParam && workflowTabs.find(tab => tab.id === tabParam)) {
       setActiveTab(tabParam);
     }
-  }, [searchParams, workflowTabs]);
+  }, [searchParams]);
 
   // 데이터 로드
   useEffect(() => {
@@ -158,18 +158,8 @@
       setLoading(true);
       setError(null);
       
-<<<<<<< HEAD
-      // Supabase에서 현재 사용자 가져오기
-      const { createClient } = await import('@/lib/supabase/client');
-      const supabase = createClient();
-      if (!supabase) {
-        throw new Error('Supabase client not initialized');
-      }
-      const { data: { user }, error: authError } = await supabase.auth.getUser();
-=======
       // Mock 사용자 ID 사용 (Supabase 연결 제거)
       const userId = 'mock-user';
->>>>>>> 3e08a7ce
       
       // 병렬로 Mock 데이터 로드
       const [clientsData, projectsData, invoicesData] = await Promise.all([
